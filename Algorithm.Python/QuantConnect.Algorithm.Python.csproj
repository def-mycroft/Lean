﻿<?xml version="1.0" encoding="utf-8"?>
<Project ToolsVersion="12.0" DefaultTargets="Build" xmlns="http://schemas.microsoft.com/developer/msbuild/2003">
  <Import Project="$(MSBuildExtensionsPath)\$(MSBuildToolsVersion)\Microsoft.Common.props" Condition="Exists('$(MSBuildExtensionsPath)\$(MSBuildToolsVersion)\Microsoft.Common.props')" />
  <PropertyGroup>
    <Configuration Condition=" '$(Configuration)' == '' ">Debug</Configuration>
    <Platform Condition=" '$(Platform)' == '' ">AnyCPU</Platform>
    <ProjectGuid>{48289996-CE56-4EDF-B451-4A2B1519EBC3}</ProjectGuid>
    <OutputType>Library</OutputType>
    <AppDesignerFolder>Properties</AppDesignerFolder>
    <RootNamespace>QuantConnect.Algorithm.Python</RootNamespace>
    <AssemblyName>QuantConnect.Algorithm.Python</AssemblyName>
    <TargetFrameworkVersion>v4.5</TargetFrameworkVersion>
    <FileAlignment>512</FileAlignment>
    <LangVersion>5</LangVersion>
  </PropertyGroup>
  <PropertyGroup Condition=" '$(Configuration)|$(Platform)' == 'Debug|AnyCPU' ">
    <DebugSymbols>true</DebugSymbols>
    <DebugType>full</DebugType>
    <Optimize>false</Optimize>
    <OutputPath>bin\Debug\</OutputPath>
    <DefineConstants>DEBUG;TRACE</DefineConstants>
    <ErrorReport>prompt</ErrorReport>
    <WarningLevel>4</WarningLevel>
  </PropertyGroup>
  <PropertyGroup Condition=" '$(Configuration)|$(Platform)' == 'Release|AnyCPU' ">
    <DebugType>pdbonly</DebugType>
    <Optimize>true</Optimize>
    <OutputPath>bin\Release\</OutputPath>
    <DefineConstants>TRACE</DefineConstants>
    <ErrorReport>prompt</ErrorReport>
    <WarningLevel>4</WarningLevel>
  </PropertyGroup>
  <ItemGroup>
    <Reference Include="IronPython, Version=2.7.5.0, Culture=neutral, PublicKeyToken=7f709c5b713576e1, processorArchitecture=MSIL">
      <Private>True</Private>
      <HintPath>..\packages\IronPython.2.7.5\lib\Net45\IronPython.dll</HintPath>
    </Reference>
    <Reference Include="IronPython.Modules, Version=2.7.5.0, Culture=neutral, PublicKeyToken=7f709c5b713576e1, processorArchitecture=MSIL">
      <Private>True</Private>
      <HintPath>..\packages\IronPython.2.7.5\lib\Net45\IronPython.Modules.dll</HintPath>
    </Reference>
    <Reference Include="IronPython.SQLite, Version=2.7.5.0, Culture=neutral, PublicKeyToken=7f709c5b713576e1, processorArchitecture=MSIL">
      <HintPath>..\packages\IronPython.2.7.5\lib\Net45\IronPython.SQLite.dll</HintPath>
    </Reference>
    <Reference Include="IronPython.Wpf, Version=2.7.5.0, Culture=neutral, PublicKeyToken=7f709c5b713576e1, processorArchitecture=MSIL">
      <HintPath>..\packages\IronPython.2.7.5\lib\Net45\IronPython.Wpf.dll</HintPath>
    </Reference>
    <Reference Include="Microsoft.Dynamic, Version=1.1.0.20, Culture=neutral, PublicKeyToken=7f709c5b713576e1, processorArchitecture=MSIL">
      <Private>True</Private>
      <HintPath>..\packages\IronPython.2.7.5\lib\Net45\Microsoft.Dynamic.dll</HintPath>
    </Reference>
    <Reference Include="Microsoft.Scripting, Version=1.1.0.20, Culture=neutral, PublicKeyToken=7f709c5b713576e1, processorArchitecture=MSIL">
      <Private>True</Private>
      <HintPath>..\packages\IronPython.2.7.5\lib\Net45\Microsoft.Scripting.dll</HintPath>
    </Reference>
    <Reference Include="Microsoft.Scripting.AspNet, Version=1.0.0.0, Culture=neutral, PublicKeyToken=7f709c5b713576e1, processorArchitecture=MSIL">
      <HintPath>..\packages\IronPython.2.7.5\lib\Net45\Microsoft.Scripting.AspNet.dll</HintPath>
    </Reference>
    <Reference Include="Microsoft.Scripting.Metadata, Version=1.1.0.20, Culture=neutral, PublicKeyToken=7f709c5b713576e1, processorArchitecture=MSIL">
      <Private>True</Private>
      <HintPath>..\packages\IronPython.2.7.5\lib\Net45\Microsoft.Scripting.Metadata.dll</HintPath>
    </Reference>
    <Reference Include="System" />
    <Reference Include="System.Core" />
    <Reference Include="System.Xml.Linq" />
    <Reference Include="System.Data.DataSetExtensions" />
    <Reference Include="Microsoft.CSharp" />
    <Reference Include="System.Data" />
    <Reference Include="System.Xml" />
  </ItemGroup>
  <ItemGroup>
    <Compile Include="PythonAlgorithm.cs" />
    <Compile Include="Properties\AssemblyInfo.cs" />
  </ItemGroup>
  <ItemGroup>
    <ProjectReference Include="..\Algorithm.CSharp\QuantConnect.Algorithm.CSharp.csproj">
      <Project>{39a81c16-a1e8-425e-a8f2-1433adb80228}</Project>
      <Name>QuantConnect.Algorithm.CSharp</Name>
    </ProjectReference>
    <ProjectReference Include="..\Algorithm\QuantConnect.Algorithm.csproj">
      <Project>{3240aca4-bdd4-4d24-ac36-bbb651c39212}</Project>
      <Name>QuantConnect.Algorithm</Name>
    </ProjectReference>
    <ProjectReference Include="..\Common\QuantConnect.csproj">
      <Project>{2545c0b4-fabb-49c9-8dd1-9ad7ee23f86b}</Project>
      <Name>QuantConnect</Name>
    </ProjectReference>
    <ProjectReference Include="..\Indicators\QuantConnect.Indicators.csproj">
      <Project>{73fb2522-c3ed-4e47-8e3d-afad48a6b888}</Project>
      <Name>QuantConnect.Indicators</Name>
    </ProjectReference>
  </ItemGroup>
  <ItemGroup>
    <None Include="build.sh">
      <CopyToOutputDirectory>Always</CopyToOutputDirectory>
    </None>
    <None Include="Lib\ensurepip\_bundled\pip-1.5.6-py2.py3-none-any.whl" />
    <None Include="Lib\ensurepip\_bundled\setuptools-3.6-py2.py3-none-any.whl" />
    <None Include="build.bat">
      <CopyToOutputDirectory>Always</CopyToOutputDirectory>
    </None>
    <None Include="packages.config" />
    <None Include="readme.md" />
  </ItemGroup>
  <ItemGroup>
    <Content Include="AddRemoveSecurityRegressionAlgorithm.py" />
<<<<<<< HEAD
    <Content Include="CustomChartingAlgorithm.py" />
    <Content Include="DividendAlgorithm.py" />
=======
    <Content Include="HistoryAndWarmupRegressionAlgorithm.py" />
>>>>>>> aa88285a
    <Content Include="MACDTrendAlgorithm.py" />
    <Content Include="QuandlImporterAlgorithm.py" />
    <Content Include="OrderTicketDemoAlgorithm.py" />
    <Content Include="BasicTemplateFillForwardAlgorithm.py" />
    <Content Include="DailyAlgorithm.py" />
    <Content Include="MarketOnOpenOnCloseAlgorithm.py" />
    <Content Include="ParameterizedAlgorithm.py" />
    <Content Include="DropboxUniverseSelectionAlgorithm.py" />
    <Content Include="CoarseFundamentalTop5Algorithm.py" />
    <Content Include="ScheduledEventsAlgorithm.py" />
    <Content Include="TickDataFilteringAlgorithm.py" />
    <Content Include="UniverseSelectionDefinitionsAlgorithm.py" />
    <Content Include="UniverseSelectionRegressionAlgorithm.py" />
    <Content Include="UpdateOrderRegressionAlgorithm.py" />
    <Content Include="BasicTemplateAlgorithm.py" />
    <Content Include="CustomBenchmarkAlgorithm.py" />
    <Content Include="CustomBrokerageErrorHandlerAlgorithm.py" />
    <Content Include="Lib\abc.py" />
    <Content Include="Lib\aifc.py" />
    <Content Include="Lib\antigravity.py" />
    <Content Include="Lib\anydbm.py" />
    <Content Include="Lib\argparse.py" />
    <Content Include="Lib\ast.py" />
    <Content Include="Lib\asynchat.py" />
    <Content Include="Lib\asyncore.py" />
    <Content Include="Lib\atexit.py" />
    <Content Include="Lib\audiodev.py" />
    <Content Include="Lib\base64.py" />
    <Content Include="Lib\BaseHTTPServer.py" />
    <Content Include="Lib\Bastion.py" />
    <Content Include="Lib\bdb.py" />
    <Content Include="Lib\binhex.py" />
    <Content Include="Lib\bisect.py" />
    <Content Include="Lib\calendar.py" />
    <Content Include="Lib\cgi.py" />
    <Content Include="Lib\CGIHTTPServer.py" />
    <Content Include="Lib\cgitb.py" />
    <Content Include="Lib\chunk.py" />
    <Content Include="Lib\cmd.py" />
    <Content Include="Lib\code.py" />
    <Content Include="Lib\codecs.py" />
    <Content Include="Lib\codeop.py" />
    <Content Include="Lib\collections.py" />
    <Content Include="Lib\colorsys.py" />
    <Content Include="Lib\commands.py" />
    <Content Include="Lib\compileall.py" />
    <Content Include="Lib\ConfigParser.py" />
    <Content Include="Lib\contextlib.py" />
    <Content Include="Lib\Cookie.py" />
    <Content Include="Lib\cookielib.py" />
    <Content Include="Lib\copy.py" />
    <Content Include="Lib\csv.py" />
    <Content Include="Lib\ctypes\macholib\dyld.py" />
    <Content Include="Lib\ctypes\macholib\dylib.py" />
    <Content Include="Lib\ctypes\macholib\framework.py" />
    <Content Include="Lib\ctypes\macholib\__init__.py" />
    <Content Include="Lib\ctypes\util.py" />
    <Content Include="Lib\ctypes\wintypes.py" />
    <Content Include="Lib\ctypes\_endian.py" />
    <Content Include="Lib\ctypes\__init__.py" />
    <Content Include="Lib\decimal.py" />
    <Content Include="Lib\difflib.py" />
    <Content Include="Lib\dircache.py" />
    <Content Include="Lib\dis.py" />
    <Content Include="Lib\distutils\archive_util.py" />
    <Content Include="Lib\distutils\bcppcompiler.py" />
    <Content Include="Lib\distutils\ccompiler.py" />
    <Content Include="Lib\distutils\cmd.py" />
    <Content Include="Lib\distutils\command\bdist.py" />
    <Content Include="Lib\distutils\command\bdist_dumb.py" />
    <Content Include="Lib\distutils\command\bdist_rpm.py" />
    <Content Include="Lib\distutils\command\bdist_wininst.py" />
    <Content Include="Lib\distutils\command\build.py" />
    <Content Include="Lib\distutils\command\build_clib.py" />
    <Content Include="Lib\distutils\command\build_ext.py" />
    <Content Include="Lib\distutils\command\build_py.py" />
    <Content Include="Lib\distutils\command\build_scripts.py" />
    <Content Include="Lib\distutils\command\check.py" />
    <Content Include="Lib\distutils\command\clean.py" />
    <Content Include="Lib\distutils\command\config.py" />
    <Content Include="Lib\distutils\command\install.py" />
    <Content Include="Lib\distutils\command\install_data.py" />
    <Content Include="Lib\distutils\command\install_egg_info.py" />
    <Content Include="Lib\distutils\command\install_headers.py" />
    <Content Include="Lib\distutils\command\install_lib.py" />
    <Content Include="Lib\distutils\command\install_scripts.py" />
    <Content Include="Lib\distutils\command\register.py" />
    <Content Include="Lib\distutils\command\sdist.py" />
    <Content Include="Lib\distutils\command\upload.py" />
    <Content Include="Lib\distutils\command\__init__.py" />
    <Content Include="Lib\distutils\config.py" />
    <Content Include="Lib\distutils\core.py" />
    <Content Include="Lib\distutils\cygwinccompiler.py" />
    <Content Include="Lib\distutils\debug.py" />
    <Content Include="Lib\distutils\dep_util.py" />
    <Content Include="Lib\distutils\dir_util.py" />
    <Content Include="Lib\distutils\dist.py" />
    <Content Include="Lib\distutils\emxccompiler.py" />
    <Content Include="Lib\distutils\errors.py" />
    <Content Include="Lib\distutils\extension.py" />
    <Content Include="Lib\distutils\fancy_getopt.py" />
    <Content Include="Lib\distutils\filelist.py" />
    <Content Include="Lib\distutils\file_util.py" />
    <Content Include="Lib\distutils\log.py" />
    <Content Include="Lib\distutils\msvccompiler.py" />
    <Content Include="Lib\distutils\spawn.py" />
    <Content Include="Lib\distutils\sysconfig.py" />
    <Content Include="Lib\distutils\text_file.py" />
    <Content Include="Lib\distutils\unixccompiler.py" />
    <Content Include="Lib\distutils\util.py" />
    <Content Include="Lib\distutils\version.py" />
    <Content Include="Lib\distutils\versionpredicate.py" />
    <Content Include="Lib\distutils\__init__.py" />
    <Content Include="Lib\doctest.py" />
    <Content Include="Lib\DocXMLRPCServer.py" />
    <Content Include="Lib\dumbdbm.py" />
    <Content Include="Lib\dummy_thread.py" />
    <Content Include="Lib\dummy_threading.py" />
    <Content Include="Lib\email\base64mime.py" />
    <Content Include="Lib\email\charset.py" />
    <Content Include="Lib\email\encoders.py" />
    <Content Include="Lib\email\errors.py" />
    <Content Include="Lib\email\feedparser.py" />
    <Content Include="Lib\email\generator.py" />
    <Content Include="Lib\email\header.py" />
    <Content Include="Lib\email\iterators.py" />
    <Content Include="Lib\email\message.py" />
    <Content Include="Lib\email\mime\application.py" />
    <Content Include="Lib\email\mime\audio.py" />
    <Content Include="Lib\email\mime\base.py" />
    <Content Include="Lib\email\mime\image.py" />
    <Content Include="Lib\email\mime\message.py" />
    <Content Include="Lib\email\mime\multipart.py" />
    <Content Include="Lib\email\mime\nonmultipart.py" />
    <Content Include="Lib\email\mime\text.py" />
    <Content Include="Lib\email\mime\__init__.py" />
    <Content Include="Lib\email\parser.py" />
    <Content Include="Lib\email\quoprimime.py" />
    <Content Include="Lib\email\utils.py" />
    <Content Include="Lib\email\_parseaddr.py" />
    <Content Include="Lib\email\__init__.py" />
    <Content Include="Lib\encodings\aliases.py" />
    <Content Include="Lib\encodings\ascii.py" />
    <Content Include="Lib\encodings\base64_codec.py" />
    <Content Include="Lib\encodings\bz2_codec.py" />
    <Content Include="Lib\encodings\charmap.py" />
    <Content Include="Lib\encodings\cp037.py" />
    <Content Include="Lib\encodings\cp1006.py" />
    <Content Include="Lib\encodings\cp1026.py" />
    <Content Include="Lib\encodings\cp1140.py" />
    <Content Include="Lib\encodings\cp1250.py" />
    <Content Include="Lib\encodings\cp1251.py" />
    <Content Include="Lib\encodings\cp1252.py" />
    <Content Include="Lib\encodings\cp1253.py" />
    <Content Include="Lib\encodings\cp1254.py" />
    <Content Include="Lib\encodings\cp1255.py" />
    <Content Include="Lib\encodings\cp1256.py" />
    <Content Include="Lib\encodings\cp1257.py" />
    <Content Include="Lib\encodings\cp1258.py" />
    <Content Include="Lib\encodings\cp424.py" />
    <Content Include="Lib\encodings\cp437.py" />
    <Content Include="Lib\encodings\cp500.py" />
    <Content Include="Lib\encodings\cp720.py" />
    <Content Include="Lib\encodings\cp737.py" />
    <Content Include="Lib\encodings\cp775.py" />
    <Content Include="Lib\encodings\cp850.py" />
    <Content Include="Lib\encodings\cp852.py" />
    <Content Include="Lib\encodings\cp855.py" />
    <Content Include="Lib\encodings\cp856.py" />
    <Content Include="Lib\encodings\cp857.py" />
    <Content Include="Lib\encodings\cp858.py" />
    <Content Include="Lib\encodings\cp860.py" />
    <Content Include="Lib\encodings\cp861.py" />
    <Content Include="Lib\encodings\cp862.py" />
    <Content Include="Lib\encodings\cp863.py" />
    <Content Include="Lib\encodings\cp864.py" />
    <Content Include="Lib\encodings\cp865.py" />
    <Content Include="Lib\encodings\cp866.py" />
    <Content Include="Lib\encodings\cp869.py" />
    <Content Include="Lib\encodings\cp874.py" />
    <Content Include="Lib\encodings\cp875.py" />
    <Content Include="Lib\encodings\hex_codec.py" />
    <Content Include="Lib\encodings\hp_roman8.py" />
    <Content Include="Lib\encodings\idna.py" />
    <Content Include="Lib\encodings\iso8859_1.py" />
    <Content Include="Lib\encodings\iso8859_10.py" />
    <Content Include="Lib\encodings\iso8859_11.py" />
    <Content Include="Lib\encodings\iso8859_13.py" />
    <Content Include="Lib\encodings\iso8859_14.py" />
    <Content Include="Lib\encodings\iso8859_15.py" />
    <Content Include="Lib\encodings\iso8859_16.py" />
    <Content Include="Lib\encodings\iso8859_2.py" />
    <Content Include="Lib\encodings\iso8859_3.py" />
    <Content Include="Lib\encodings\iso8859_4.py" />
    <Content Include="Lib\encodings\iso8859_5.py" />
    <Content Include="Lib\encodings\iso8859_6.py" />
    <Content Include="Lib\encodings\iso8859_7.py" />
    <Content Include="Lib\encodings\iso8859_8.py" />
    <Content Include="Lib\encodings\iso8859_9.py" />
    <Content Include="Lib\encodings\koi8_r.py" />
    <Content Include="Lib\encodings\koi8_u.py" />
    <Content Include="Lib\encodings\latin_1.py" />
    <Content Include="Lib\encodings\mac_arabic.py" />
    <Content Include="Lib\encodings\mac_centeuro.py" />
    <Content Include="Lib\encodings\mac_croatian.py" />
    <Content Include="Lib\encodings\mac_cyrillic.py" />
    <Content Include="Lib\encodings\mac_farsi.py" />
    <Content Include="Lib\encodings\mac_greek.py" />
    <Content Include="Lib\encodings\mac_iceland.py" />
    <Content Include="Lib\encodings\mac_latin2.py" />
    <Content Include="Lib\encodings\mac_roman.py" />
    <Content Include="Lib\encodings\mac_romanian.py" />
    <Content Include="Lib\encodings\mac_turkish.py" />
    <Content Include="Lib\encodings\mbcs.py" />
    <Content Include="Lib\encodings\palmos.py" />
    <Content Include="Lib\encodings\ptcp154.py" />
    <Content Include="Lib\encodings\punycode.py" />
    <Content Include="Lib\encodings\quopri_codec.py" />
    <Content Include="Lib\encodings\raw_unicode_escape.py" />
    <Content Include="Lib\encodings\rot_13.py" />
    <Content Include="Lib\encodings\string_escape.py" />
    <Content Include="Lib\encodings\tis_620.py" />
    <Content Include="Lib\encodings\undefined.py" />
    <Content Include="Lib\encodings\unicode_escape.py" />
    <Content Include="Lib\encodings\unicode_internal.py" />
    <Content Include="Lib\encodings\utf_16.py" />
    <Content Include="Lib\encodings\utf_16_be.py" />
    <Content Include="Lib\encodings\utf_16_le.py" />
    <Content Include="Lib\encodings\utf_32.py" />
    <Content Include="Lib\encodings\utf_32_le.py" />
    <Content Include="Lib\encodings\utf_7.py" />
    <Content Include="Lib\encodings\utf_8.py" />
    <Content Include="Lib\encodings\utf_8_sig.py" />
    <Content Include="Lib\encodings\uu_codec.py" />
    <Content Include="Lib\encodings\zlib_codec.py" />
    <Content Include="Lib\encodings\__init__.py" />
    <Content Include="Lib\ensurepip\_uninstall.py" />
    <Content Include="Lib\ensurepip\__init__.py" />
    <Content Include="Lib\ensurepip\__main__.py" />
    <Content Include="Lib\filecmp.py" />
    <Content Include="Lib\fileinput.py" />
    <Content Include="Lib\fnmatch.py" />
    <Content Include="Lib\formatter.py" />
    <Content Include="Lib\fpformat.py" />
    <Content Include="Lib\fractions.py" />
    <Content Include="Lib\ftplib.py" />
    <Content Include="Lib\functools.py" />
    <Content Include="Lib\genericpath.py" />
    <Content Include="Lib\getopt.py" />
    <Content Include="Lib\getpass.py" />
    <Content Include="Lib\gettext.py" />
    <Content Include="Lib\glob.py" />
    <Content Include="Lib\gzip.py" />
    <Content Include="Lib\hashlib.py" />
    <Content Include="Lib\heapq.py" />
    <Content Include="Lib\hmac.py" />
    <Content Include="Lib\htmlentitydefs.py" />
    <Content Include="Lib\htmllib.py" />
    <Content Include="Lib\HTMLParser.py" />
    <Content Include="Lib\httplib.py" />
    <Content Include="Lib\ihooks.py" />
    <Content Include="Lib\imaplib.py" />
    <Content Include="Lib\imghdr.py" />
    <Content Include="Lib\importlib\__init__.py" />
    <Content Include="Lib\imputil.py" />
    <Content Include="Lib\inspect.py" />
    <Content Include="Lib\io.py" />
    <Content Include="Lib\json\decoder.py" />
    <Content Include="Lib\json\encoder.py" />
    <Content Include="Lib\json\scanner.py" />
    <Content Include="Lib\json\tool.py" />
    <Content Include="Lib\json\__init__.py" />
    <Content Include="Lib\keyword.py" />
    <Content Include="Lib\lib2to3\btm_matcher.py" />
    <Content Include="Lib\lib2to3\btm_utils.py" />
    <Content Include="Lib\lib2to3\fixer_base.py" />
    <Content Include="Lib\lib2to3\fixer_util.py" />
    <Content Include="Lib\lib2to3\fixes\fix_apply.py" />
    <Content Include="Lib\lib2to3\fixes\fix_basestring.py" />
    <Content Include="Lib\lib2to3\fixes\fix_buffer.py" />
    <Content Include="Lib\lib2to3\fixes\fix_callable.py" />
    <Content Include="Lib\lib2to3\fixes\fix_dict.py" />
    <Content Include="Lib\lib2to3\fixes\fix_except.py" />
    <Content Include="Lib\lib2to3\fixes\fix_exec.py" />
    <Content Include="Lib\lib2to3\fixes\fix_execfile.py" />
    <Content Include="Lib\lib2to3\fixes\fix_exitfunc.py" />
    <Content Include="Lib\lib2to3\fixes\fix_filter.py" />
    <Content Include="Lib\lib2to3\fixes\fix_funcattrs.py" />
    <Content Include="Lib\lib2to3\fixes\fix_future.py" />
    <Content Include="Lib\lib2to3\fixes\fix_getcwdu.py" />
    <Content Include="Lib\lib2to3\fixes\fix_has_key.py" />
    <Content Include="Lib\lib2to3\fixes\fix_idioms.py" />
    <Content Include="Lib\lib2to3\fixes\fix_import.py" />
    <Content Include="Lib\lib2to3\fixes\fix_imports.py" />
    <Content Include="Lib\lib2to3\fixes\fix_imports2.py" />
    <Content Include="Lib\lib2to3\fixes\fix_input.py" />
    <Content Include="Lib\lib2to3\fixes\fix_intern.py" />
    <Content Include="Lib\lib2to3\fixes\fix_isinstance.py" />
    <Content Include="Lib\lib2to3\fixes\fix_itertools.py" />
    <Content Include="Lib\lib2to3\fixes\fix_itertools_imports.py" />
    <Content Include="Lib\lib2to3\fixes\fix_long.py" />
    <Content Include="Lib\lib2to3\fixes\fix_map.py" />
    <Content Include="Lib\lib2to3\fixes\fix_metaclass.py" />
    <Content Include="Lib\lib2to3\fixes\fix_methodattrs.py" />
    <Content Include="Lib\lib2to3\fixes\fix_ne.py" />
    <Content Include="Lib\lib2to3\fixes\fix_next.py" />
    <Content Include="Lib\lib2to3\fixes\fix_nonzero.py" />
    <Content Include="Lib\lib2to3\fixes\fix_numliterals.py" />
    <Content Include="Lib\lib2to3\fixes\fix_operator.py" />
    <Content Include="Lib\lib2to3\fixes\fix_paren.py" />
    <Content Include="Lib\lib2to3\fixes\fix_print.py" />
    <Content Include="Lib\lib2to3\fixes\fix_raise.py" />
    <Content Include="Lib\lib2to3\fixes\fix_raw_input.py" />
    <Content Include="Lib\lib2to3\fixes\fix_reduce.py" />
    <Content Include="Lib\lib2to3\fixes\fix_renames.py" />
    <Content Include="Lib\lib2to3\fixes\fix_repr.py" />
    <Content Include="Lib\lib2to3\fixes\fix_set_literal.py" />
    <Content Include="Lib\lib2to3\fixes\fix_standarderror.py" />
    <Content Include="Lib\lib2to3\fixes\fix_sys_exc.py" />
    <Content Include="Lib\lib2to3\fixes\fix_throw.py" />
    <Content Include="Lib\lib2to3\fixes\fix_tuple_params.py" />
    <Content Include="Lib\lib2to3\fixes\fix_types.py" />
    <Content Include="Lib\lib2to3\fixes\fix_unicode.py" />
    <Content Include="Lib\lib2to3\fixes\fix_urllib.py" />
    <Content Include="Lib\lib2to3\fixes\fix_ws_comma.py" />
    <Content Include="Lib\lib2to3\fixes\fix_xrange.py" />
    <Content Include="Lib\lib2to3\fixes\fix_xreadlines.py" />
    <Content Include="Lib\lib2to3\fixes\fix_zip.py" />
    <Content Include="Lib\lib2to3\fixes\__init__.py" />
    <Content Include="Lib\lib2to3\main.py" />
    <Content Include="Lib\lib2to3\patcomp.py" />
    <Content Include="Lib\lib2to3\pgen2\conv.py" />
    <Content Include="Lib\lib2to3\pgen2\driver.py" />
    <Content Include="Lib\lib2to3\pgen2\grammar.py" />
    <Content Include="Lib\lib2to3\pgen2\literals.py" />
    <Content Include="Lib\lib2to3\pgen2\parse.py" />
    <Content Include="Lib\lib2to3\pgen2\pgen.py" />
    <Content Include="Lib\lib2to3\pgen2\token.py" />
    <Content Include="Lib\lib2to3\pgen2\tokenize.py" />
    <Content Include="Lib\lib2to3\pgen2\__init__.py" />
    <Content Include="Lib\lib2to3\pygram.py" />
    <Content Include="Lib\lib2to3\pytree.py" />
    <Content Include="Lib\lib2to3\refactor.py" />
    <Content Include="Lib\lib2to3\__init__.py" />
    <Content Include="Lib\lib2to3\__main__.py" />
    <Content Include="Lib\linecache.py" />
    <Content Include="Lib\locale.py" />
    <Content Include="Lib\logging\config.py" />
    <Content Include="Lib\logging\handlers.py" />
    <Content Include="Lib\logging\__init__.py" />
    <Content Include="Lib\macpath.py" />
    <Content Include="Lib\macurl2path.py" />
    <Content Include="Lib\mailbox.py" />
    <Content Include="Lib\mailcap.py" />
    <Content Include="Lib\markupbase.py" />
    <Content Include="Lib\md5.py" />
    <Content Include="Lib\mhlib.py" />
    <Content Include="Lib\mimetools.py" />
    <Content Include="Lib\mimetypes.py" />
    <Content Include="Lib\MimeWriter.py" />
    <Content Include="Lib\mimify.py" />
    <Content Include="Lib\modulefinder.py" />
    <Content Include="Lib\multifile.py" />
    <Content Include="Lib\multiprocessing\connection.py" />
    <Content Include="Lib\multiprocessing\dummy\connection.py" />
    <Content Include="Lib\multiprocessing\dummy\__init__.py" />
    <Content Include="Lib\multiprocessing\forking.py" />
    <Content Include="Lib\multiprocessing\heap.py" />
    <Content Include="Lib\multiprocessing\managers.py" />
    <Content Include="Lib\multiprocessing\pool.py" />
    <Content Include="Lib\multiprocessing\process.py" />
    <Content Include="Lib\multiprocessing\queues.py" />
    <Content Include="Lib\multiprocessing\reduction.py" />
    <Content Include="Lib\multiprocessing\sharedctypes.py" />
    <Content Include="Lib\multiprocessing\synchronize.py" />
    <Content Include="Lib\multiprocessing\util.py" />
    <Content Include="Lib\multiprocessing\__init__.py" />
    <Content Include="Lib\mutex.py" />
    <Content Include="Lib\netrc.py" />
    <Content Include="Lib\new.py" />
    <Content Include="Lib\nntplib.py" />
    <Content Include="Lib\ntpath.py" />
    <Content Include="Lib\nturl2path.py" />
    <Content Include="Lib\numbers.py" />
    <Content Include="Lib\opcode.py" />
    <Content Include="Lib\optparse.py" />
    <Content Include="Lib\os.py" />
    <Content Include="Lib\os2emxpath.py" />
    <Content Include="Lib\pdb.py" />
    <Content Include="Lib\pickle.py" />
    <Content Include="Lib\pickletools.py" />
    <Content Include="Lib\pipes.py" />
    <Content Include="Lib\pkgutil.py" />
    <Content Include="Lib\platform.py" />
    <Content Include="Lib\plistlib.py" />
    <Content Include="Lib\popen2.py" />
    <Content Include="Lib\poplib.py" />
    <Content Include="Lib\posixfile.py" />
    <Content Include="Lib\posixpath.py" />
    <Content Include="Lib\pprint.py" />
    <Content Include="Lib\profile.py" />
    <Content Include="Lib\pstats.py" />
    <Content Include="Lib\pyclbr.py" />
    <Content Include="Lib\pydoc.py" />
    <Content Include="Lib\pydoc_data\topics.py" />
    <Content Include="Lib\pydoc_data\__init__.py" />
    <Content Include="Lib\py_compile.py" />
    <Content Include="Lib\Queue.py" />
    <Content Include="Lib\quopri.py" />
    <Content Include="Lib\random.py" />
    <Content Include="Lib\repr.py" />
    <Content Include="Lib\rexec.py" />
    <Content Include="Lib\rfc822.py" />
    <Content Include="Lib\rlcompleter.py" />
    <Content Include="Lib\robotparser.py" />
    <Content Include="Lib\runpy.py" />
    <Content Include="Lib\sched.py" />
    <Content Include="Lib\sets.py" />
    <Content Include="Lib\sgmllib.py" />
    <Content Include="Lib\sha.py" />
    <Content Include="Lib\shelve.py" />
    <Content Include="Lib\shlex.py" />
    <Content Include="Lib\shutil.py" />
    <Content Include="Lib\SimpleHTTPServer.py" />
    <Content Include="Lib\SimpleXMLRPCServer.py" />
    <Content Include="Lib\site-packages\README.txt" />
    <Content Include="Lib\site.py" />
    <Content Include="Lib\smtpd.py" />
    <Content Include="Lib\smtplib.py" />
    <Content Include="Lib\sndhdr.py" />
    <Content Include="Lib\SocketServer.py" />
    <Content Include="Lib\sqlite3\dbapi2.py" />
    <Content Include="Lib\sqlite3\dump.py" />
    <Content Include="Lib\sqlite3\__init__.py" />
    <Content Include="Lib\sre_compile.py" />
    <Content Include="Lib\sre_constants.py" />
    <Content Include="Lib\sre_parse.py" />
    <Content Include="Lib\ssl.py" />
    <Content Include="Lib\stat.py" />
    <Content Include="Lib\statvfs.py" />
    <Content Include="Lib\string.py" />
    <Content Include="Lib\StringIO.py" />
    <Content Include="Lib\stringold.py" />
    <Content Include="Lib\stringprep.py" />
    <Content Include="Lib\struct.py" />
    <Content Include="Lib\subprocess.py" />
    <Content Include="Lib\sunau.py" />
    <Content Include="Lib\sunaudio.py" />
    <Content Include="Lib\symbol.py" />
    <Content Include="Lib\sysconfig.py" />
    <Content Include="Lib\tabnanny.py" />
    <Content Include="Lib\tarfile.py" />
    <Content Include="Lib\telnetlib.py" />
    <Content Include="Lib\tempfile.py" />
    <Content Include="Lib\textwrap.py" />
    <Content Include="Lib\this.py" />
    <Content Include="Lib\threading.py" />
    <Content Include="Lib\timeit.py" />
    <Content Include="Lib\toaiff.py" />
    <Content Include="Lib\token.py" />
    <Content Include="Lib\tokenize.py" />
    <Content Include="Lib\trace.py" />
    <Content Include="Lib\traceback.py" />
    <Content Include="Lib\types.py" />
    <Content Include="Lib\unittest\case.py" />
    <Content Include="Lib\unittest\loader.py" />
    <Content Include="Lib\unittest\main.py" />
    <Content Include="Lib\unittest\result.py" />
    <Content Include="Lib\unittest\runner.py" />
    <Content Include="Lib\unittest\signals.py" />
    <Content Include="Lib\unittest\suite.py" />
    <Content Include="Lib\unittest\util.py" />
    <Content Include="Lib\unittest\__init__.py" />
    <Content Include="Lib\unittest\__main__.py" />
    <Content Include="Lib\urllib.py" />
    <Content Include="Lib\urllib2.py" />
    <Content Include="Lib\urlparse.py" />
    <Content Include="Lib\user.py" />
    <Content Include="Lib\UserDict.py" />
    <Content Include="Lib\UserList.py" />
    <Content Include="Lib\UserString.py" />
    <Content Include="Lib\uu.py" />
    <Content Include="Lib\uuid.py" />
    <Content Include="Lib\warnings.py" />
    <Content Include="Lib\wave.py" />
    <Content Include="Lib\weakref.py" />
    <Content Include="Lib\webbrowser.py" />
    <Content Include="Lib\whichdb.py" />
    <Content Include="Lib\wsgiref\handlers.py" />
    <Content Include="Lib\wsgiref\headers.py" />
    <Content Include="Lib\wsgiref\simple_server.py" />
    <Content Include="Lib\wsgiref\util.py" />
    <Content Include="Lib\wsgiref\validate.py" />
    <Content Include="Lib\wsgiref\__init__.py" />
    <Content Include="Lib\xdrlib.py" />
    <Content Include="Lib\xmllib.py" />
    <Content Include="Lib\xmlrpclib.py" />
    <Content Include="Lib\xml\dom\domreg.py" />
    <Content Include="Lib\xml\dom\minicompat.py" />
    <Content Include="Lib\xml\dom\minidom.py" />
    <Content Include="Lib\xml\dom\NodeFilter.py" />
    <Content Include="Lib\xml\dom\pulldom.py" />
    <Content Include="Lib\xml\dom\xmlbuilder.py" />
    <Content Include="Lib\xml\dom\__init__.py" />
    <Content Include="Lib\xml\etree\ElementInclude.py" />
    <Content Include="Lib\xml\etree\ElementPath.py" />
    <Content Include="Lib\xml\etree\ElementTree.py" />
    <Content Include="Lib\xml\etree\SimpleXMLTreeBuilder.py" />
    <Content Include="Lib\xml\etree\__init__.py" />
    <Content Include="Lib\xml\parsers\__init__.py" />
    <Content Include="Lib\xml\sax\handler.py" />
    <Content Include="Lib\xml\sax\saxutils.py" />
    <Content Include="Lib\xml\sax\xmlreader.py" />
    <Content Include="Lib\xml\sax\_exceptions.py" />
    <Content Include="Lib\xml\sax\__init__.py" />
    <Content Include="Lib\xml\__init__.py" />
    <Content Include="Lib\zipfile.py" />
    <Content Include="Lib\_abcoll.py" />
    <Content Include="Lib\_LWPCookieJar.py" />
    <Content Include="Lib\_MozillaCookieJar.py" />
    <Content Include="Lib\_pyio.py" />
    <Content Include="Lib\_strptime.py" />
    <Content Include="Lib\_threading_local.py" />
    <Content Include="Lib\_weakrefset.py" />
    <Content Include="Lib\__future__.py" />
    <Content Include="Lib\__phello__.foo.py" />
    <Content Include="LimitFillRegressionAlgorithm.py" />
    <Content Include="MovingAverageCrossAlgorithm.py" />
    <Content Include="RegressionAlgorithm.py" />
    <Content Include="UserDefinedUniverseAlgorithm.py" />
    <Content Include="WarmupAlgorithm.py" />
    <Content Include="WarmupHistoryAlgorithm.py" />
  </ItemGroup>
  <Import Project="$(MSBuildToolsPath)\Microsoft.CSharp.targets" />
  <PropertyGroup>
    <PostBuildEvent>build</PostBuildEvent>
  </PropertyGroup>
  <!-- To modify your build process, add your task inside one of the targets below and uncomment it. 
       Other similar extension points exist, see Microsoft.Common.targets.
  <Target Name="BeforeBuild">
  </Target>
  <Target Name="AfterBuild">
  </Target>
  -->
</Project><|MERGE_RESOLUTION|>--- conflicted
+++ resolved
@@ -104,12 +104,9 @@
   </ItemGroup>
   <ItemGroup>
     <Content Include="AddRemoveSecurityRegressionAlgorithm.py" />
-<<<<<<< HEAD
+    <Content Include="HistoryAndWarmupRegressionAlgorithm.py" />
     <Content Include="CustomChartingAlgorithm.py" />
     <Content Include="DividendAlgorithm.py" />
-=======
-    <Content Include="HistoryAndWarmupRegressionAlgorithm.py" />
->>>>>>> aa88285a
     <Content Include="MACDTrendAlgorithm.py" />
     <Content Include="QuandlImporterAlgorithm.py" />
     <Content Include="OrderTicketDemoAlgorithm.py" />
